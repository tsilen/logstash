require "file/tail"
require "logstash/inputs/base"
require "logstash/namespace"
require "socket" # for Socket.gethostname

class LogStash::Inputs::File < LogStash::Inputs::Base

  config_name "file"
  config :path => nil # no validation on path, it can be anything.

  public
  def initialize(params)
    super

<<<<<<< HEAD
=======
    #@output_queue = output_queue
>>>>>>> 8dbcbef9
    @file_threads = {}
  end # def initialize

  public
  def run
    @configs.each do |type, url|
      glob = url.path
      if File.exists?(glob)
        files = [glob]
      else
        files = Dir.glob(glob)
      end
      files.each do |file|
        @file_threads[file] = Thread.new do
          JThread.currentThread().setName("inputs/file/reader:#{file}")
          watch(file, url, type, [type])
        end
      end
    end

    # TODO(petef): glob watcher in this thread
    while sleep 5
      # foo
    end
  end # def run

  private
  def watch(file, source_url, type, tags)
    File.open(file, "r") do |f|
      f.extend(File::Tail)
      f.interval = 5
      f.backward(0)
      f.tail do |line|
        e = LogStash::Event.new({
          "@message" => line,
          "@type" => type,
          "@tags" => tags,
        })
        e.source = source_url.to_s
        @output_queue.push(e)
      end # f.tail
    end # File.open
  end
end # class LogStash::Inputs::File<|MERGE_RESOLUTION|>--- conflicted
+++ resolved
@@ -12,10 +12,7 @@
   def initialize(params)
     super
 
-<<<<<<< HEAD
-=======
     #@output_queue = output_queue
->>>>>>> 8dbcbef9
     @file_threads = {}
   end # def initialize
 
